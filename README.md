# KOALA
[![Build Status](https://travis-ci.com/pykoala/koala.svg?branch=master)](https://travis-ci.com/pykoala/koala)
[![Documentation Status](https://readthedocs.org/projects/pykoala/badge/?version=latest)](https://pykoala.readthedocs.io/en/latest/?badge=latest)
[![Coverage Status](https://codecov.io/github/pykoala/koala/coverage.svg?branch=master)](https://codecov.io/github/pykoala/koala?branch=master)
[![License](https://img.shields.io/pypi/l/pykoala-ifs.svg)](https://pypi.python.org/pypi/pykoala-ifs/)
[![Supported versions](https://img.shields.io/pypi/pyversions/pykoala-ifs.svg)](https://pypi.python.org/pypi/pykoala-ifs/)
[![PyPI](https://img.shields.io/pypi/status/pykoala-ifs.svg)](https://pypi.python.org/pypi/pykoala-ifs/)

---------------------------------------------

# PyKOALA: A multi-instrument tool for reducing Integral Field Spectroscopic Data


---

PyKOALA is a Python package to reduce KOALA+AAOmega integral field spectroscopy (IFS) data creating a data cube. It produces full calibrated (wavelength, flux and astrometry) data cubes ready for science.

[KOALA][koala_website], the Kilofibre Optical AAT Lenslet Array, is a wide-field, high efficiency, integral field unit used by the 
AAOmega spectrograph on the 3.9m AAT ([Anglo-Australian Telescope][aat_website]) at Siding Spring Observatory. **PyKOALA** is the forthcoming data reduction pipeline for 
creating science-ready 3D data cubes using Raw Stacked Spectra (RSS) images created with [2dfdr][2dfdr_website].

[koala_website]: https://aat.anu.edu.au/science/instruments/current/koala/overview
[aat_website]: https://aat.anu.edu.au/about-us/AAT
[2dfdr_website]: https://aat.anu.edu.au/science/instruments/current/AAOmega/reduction


---
## Pre-requisites

PyKOALA has the following pre-requisites 

```
- pip
- numpy
- scipy
- astropy
- photutils
- skimage (for image registration using cross-correlation)
...
```


## Download

To get PyKOALA, clone the repository, using git:

```
git clone https://github.com/pykoala/koala.git
```

<<<<<<< HEAD
=======
## Installation

Installation it in your local machine is done with pip:

```
cd koala ; pip install . 
```
>>>>>>> f8aca892

## Package structure

---

### *Data containers*
Represent the different types of data used by PyKOALA.
- RSS
- Cube
#### Data Wrappers: Instrument-specific classes based on Data Containers for reading the data
- koala_rss

---

### *Cubing*
#### cubing.interpolate_fibre
#### cubing.interpolate_rss
#### cubing.build_cube

### *Registration*
#### registration.register_stars

---


### *Corrections*

All the corrections applied to the data are build upon the Correction base class.

#### Fibre Throughput
#### Atmospheric corrections
- AtmosphericExtinction
- Atmospheric Differential Refraction (ADR)
#### Sky
- Sky substraction (SkySubsCorrection)
  - Sky continuum
  - Sky emission lines
- Telluric correction (TelluricCorrection)
#### Flux calibration (Spectral throughput)
#### Cleaning
- Cosmics
- NaN's
- CCD edges

#### Ancillary

---

## Basic reduction procedure

---
(See examples)

### Reducing calibration star data

- Read RSS data.
- Apply fibre throughput.
- Correct data for atmospheric extinction.
- Correct data from telluric atmospheric absorption.
- Substract sky (continuum + emission lines).
- Build cube


---

## License and Acknowledgements

...


## Helping to develop PyKOALA 
---------------------------------------------
1. Fork koala into your github account
2. Clone your fork onto your laptop:
```
    git clone https://github.com/<your_account>/koala
```
3. Add this repository as another remote (to get the latest stuff):
```
    git remote add  upstream https://github.com/pykoala/koala
```
4. Create a branch to work on the changes:
```
    git checkout -b <new_branch>
```
5. Add and commit changes
6. Push up your changes
7. Create a PR, and wait for someone to review it

Reviewing commits
---------------------------------------------
1. Look through the changes, and provide comments
2. Once the PR is ready, type bors r+, then bors will handle the merge (DON'T
   HIT THE MERGE BUTTON).
3. If the tests fail, help the proposer fix the failures
4. Use bors r+ again

You can also use bors try to try running the tests, without merging

<!---[![Version](https://img.shields.io/pypi/v/pykoala-ifs.svg)](https://pypi.python.org/pypi/pykoala-ifs/) --->
<!---[![Wheel](https://img.shields.io/pypi/wheel/pykoala-ifs.svg)](https://pypi.python.org/pypi/pykoala-ifs/) --->
<!---[![Format](https://img.shields.io/pypi/format/pykoala-ifs.svg)](https://pypi.python.org/pypi/pykoala-ifs/) --->
<!---[![Supported implemntations](https://img.shields.io/pypi/implementation/pykoala-ifs.svg)](https://pypi.python.org/pypi/pykoala-ifs/)---><|MERGE_RESOLUTION|>--- conflicted
+++ resolved
@@ -48,8 +48,6 @@
 git clone https://github.com/pykoala/koala.git
 ```
 
-<<<<<<< HEAD
-=======
 ## Installation
 
 Installation it in your local machine is done with pip:
@@ -57,7 +55,6 @@
 ```
 cd koala ; pip install . 
 ```
->>>>>>> f8aca892
 
 ## Package structure
 
