--- conflicted
+++ resolved
@@ -42,16 +42,16 @@
     # # That will be where your data are.
     # # 
     # # Type where your data will be:
-<<<<<<< HEAD
+
         #check folder is correct for Barr -> /Users/barrp/KOALA/DATA/original_data_not_in_GIT/data_worked_on/
     path = "/Users/barrp/KOALA/DATA/original_data_not_in_GIT/data_worked_on/"
-=======
+
     #path = "/DATA/KOALA/Python/GitHub/test_reduce/"
 
     path = os.path.join('..', '..', 'tests', 'reduced_data')
     if not os.path.isdir(path):
         os.mkdir('../../tests/reduced_data')
->>>>>>> 481e9547
+
 
     # # If needed, you can copy the example data using this:        
     #os.system("mkdir "+path)
